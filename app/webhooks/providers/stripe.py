import hmac
import hashlib
from django.http import HttpRequest
from django.conf import settings
from core.models import Organization


class StripeProvider:
    def __init__(self):
        self.webhook_secret = settings.STRIPE_WEBHOOK_SECRET

    def validate_webhook(self, request: HttpRequest) -> bool:
<<<<<<< HEAD
=======
        if settings.DISABLE_BILLING:
            return False

>>>>>>> 0139899e
        signature = request.headers.get("Stripe-Signature")
        payload = request.body
        secret = self.webhook_secret.encode()

        try:
            timestamp, signatures = signature.split(",")
            expected_sig = hmac.new(
                secret, f"{timestamp}.{payload.decode()}".encode(), hashlib.sha256
            ).hexdigest()
            return any(
                sig.strip() == f"v1={expected_sig}" for sig in signatures.split(",")
            )
        except:
            return False

    def process_event(self, payload: dict):
        event_type = payload["type"]
        data = payload["data"]["object"]

        if event_type == "customer.subscription.created":
            self._handle_subscription_created(data)
        elif event_type == "invoice.paid":
            self._handle_invoice_paid(data)
        elif event_type == "invoice.payment_failed":
            self._handle_payment_failed(data)

    def _handle_subscription_created(self, subscription: dict):
        Organization.objects.filter(stripe_customer_id=subscription["customer"]).update(
            subscription_plan=subscription["items"]["data"][0]["plan"]["id"],
            subscription_status="active",
            billing_cycle_anchor=subscription["current_period_start"],
        )

    def _handle_invoice_paid(self, invoice: dict):
        Organization.objects.filter(stripe_customer_id=invoice["customer"]).update(
            subscription_status="active", billing_cycle_anchor=invoice["period_end"]
        )

    def _handle_payment_failed(self, invoice: dict):
        Organization.objects.filter(stripe_customer_id=invoice["customer"]).update(
            subscription_status="past_due"
        )<|MERGE_RESOLUTION|>--- conflicted
+++ resolved
@@ -10,12 +10,9 @@
         self.webhook_secret = settings.STRIPE_WEBHOOK_SECRET
 
     def validate_webhook(self, request: HttpRequest) -> bool:
-<<<<<<< HEAD
-=======
         if settings.DISABLE_BILLING:
             return False
 
->>>>>>> 0139899e
         signature = request.headers.get("Stripe-Signature")
         payload = request.body
         secret = self.webhook_secret.encode()
